""" Road Network Flow Model - Functions
"""

from typing import Tuple, List, Dict
from collections import defaultdict
from functools import partial

import numpy as np
import pandas as pd
import geopandas as gpd  # type: ignore
import igraph  # type: ignore

import nird.constants as cons
from nird.utils import get_flow_on_edges

from multiprocessing import Pool
import warnings
import pickle
import time

warnings.simplefilter("ignore")


def select_partial_roads(
    road_links: gpd.GeoDataFrame,
    road_nodes: gpd.GeoDataFrame,
    col_name: str,
    list_of_values: List[str],
) -> Tuple[gpd.GeoDataFrame, gpd.GeoDataFrame]:
    """Extract partial road network based on road types.

    Parameters
    ----------
    road_links: gpd.GeoDataFrame
        Links of the road network.
    road_nodes: gpd.GeoDataFrame
        Nodes of the road network.
    col_name: str
        The road type column.
    list_of_values:
        The road types to be extracted from the network.

    Returns
    -------
    selected_links: gpd.GeoDataFrame
        Partial road links.
    selected_nodes: gpd.GeoDataFrame
        Partial road nodes.
    """
    # road links selection
    selected_links = road_links[road_links[col_name].isin(list_of_values)].reset_index(
        drop=True
    )
    selected_links.rename(
        columns={"id": "e_id", "start_node": "from_id", "end_node": "to_id"},
        inplace=True,
    )
    # road nodes selection
    sel_node_idx = list(
        set(selected_links.from_id.tolist() + selected_links.to_id.tolist())
    )
    selected_nodes = road_nodes[road_nodes.id.isin(sel_node_idx)]
    selected_nodes.reset_index(drop=True, inplace=True)
    selected_nodes.rename(columns={"id": "nd_id"}, inplace=True)
    selected_nodes["lat"] = selected_nodes["geometry"].y
    selected_nodes["lon"] = selected_nodes["geometry"].x

    return selected_links, selected_nodes


def create_urban_mask(
    etisplus_urban_roads: gpd.GeoDataFrame,
) -> gpd.GeoDataFrame:
    """To extract urban areas across Great Britain (GB) based on ETISPLUS datasets.

    Parameters
    ----------
    etisplus_urban_roads: gpd.GeoDataFrame
        D6 ETISplus Roads (2010)

    Returns
    -------
    urban_mask: gpd.GeoDataFrame
        A binary file that spatially identify the urban areas across GB
        with values == 1.
    """
    etisplus_urban_roads = etisplus_urban_roads[
        etisplus_urban_roads["Urban"] == 1
    ].reset_index(drop=True)
    buf_geom = etisplus_urban_roads.geometry.buffer(
        500
    )  # create a buffer of 500 meters
    uni_geom = buf_geom.unary_union  # feature union within the same layer
    temp = gpd.GeoDataFrame(geometry=[uni_geom])
    new_geom = (
        temp.explode()
    )  # explode multi-polygons into separate individual polygons
    cvx_geom = (
        new_geom.convex_hull
    )  # generate convex polygon for each individual polygon

    urban_mask = gpd.GeoDataFrame(
        geometry=cvx_geom[0], crs=etisplus_urban_roads.crs
    ).to_crs("27700")
    return urban_mask


def label_urban_roads(
    road_links: gpd.GeoDataFrame, urban_mask: gpd.GeoDataFrame
) -> gpd.GeoDataFrame:
    """Classify road links into urban/suburban roads.

    Parameters
    ----------
    road_links: gpd.GeoDataFrame
        Links of the road network.
    urban_mask: gpd.GeoDataFrame
        A binary file that spatially identify the urban areas across GB.

    Returns
    -------
    road_links: gpd.GeoDataFrame
        Create a column "urban" to classify road links into urban/suburban links.
    """
    temp_file = road_links.sjoin(urban_mask, how="left")
    temp_file["urban"] = temp_file["index_right"].apply(
        lambda x: 0 if pd.isna(x) else 1
    )
    max_values = temp_file.groupby("e_id")["urban"].max()
    road_links = road_links.merge(max_values, on="e_id", how="left")
    return road_links


def find_nearest_node(
    zones: gpd.GeoDataFrame,
    road_nodes: gpd.GeoDataFrame,
    zone_id_column: str,
    node_id_column: str,
) -> Dict[str, str]:
    """Find the nearest road node for each admin unit.

    Parameters
    ----------
    zones: gpd.GeoDataFrame
        Admin units.
    road nodes: gpd.GeoDataFrame
        Nodes of the road network.

    Returns
    -------
    nearest_node_dict: dict
        A dictionary to convert from admin units to their attached road nodes.
    """
    nearest_nodes = gpd.sjoin_nearest(zones, road_nodes)
    nearest_nodes = nearest_nodes.drop_duplicates(subset=[zone_id_column], keep="first")
    nearest_node_dict = dict(
        zip(nearest_nodes[zone_id_column], nearest_nodes[node_id_column])
    )
    return nearest_node_dict  # zone_idx: node_idx


def voc_func(
    speed: float,
) -> float:
    """Calculate the Vehicle Operating Cost (VOC).

    Parameters
    ----------
    speed: float
        The average flow speed: mph

    Returns
    -------
    float
        The unit vehicle operating cost: £/km
    """
    s = speed * cons.CONV_MILE_TO_KM  # km/hour
    lpkm = 0.178 - 0.00299 * s + 0.0000205 * (s**2)  # fuel consumption (liter/km)
    voc_per_km = (
        140 * lpkm * cons.PENCE_TO_POUND
    )  # average petrol cost: 140 pence/liter
    return voc_per_km  # £/km


def cost_func(
    time: float,
    distance: float,
    voc_per_km: float,
    toll: float,
) -> Tuple[float, float, float]:  # time: hour, distance: mph, voc: £/km
    """Calculate the total travel cost.

    Parameters
    ----------
    time: float
        Travel time: hour
    distance: float
        Travel distance: mile
    voc:
        Vehicle operating cost: £/km

    Returns
    -------
    cost: float
        The total travel costs: £
    c_time: float
        The time-equivalent costs: £
    c_operate: float
        The vehicle operating costs/fuel costs: £
    """
    ave_occ = 1.06  # average car occupancy = 1.6
    vot = 17.69  # value of time (VOT): 17.69 £/hour
    d = distance * cons.CONV_MILE_TO_KM
    c_time = time * ave_occ * vot
    c_operate = d * voc_per_km
    cost = time * ave_occ * vot + d * voc_per_km + toll
    return cost, c_time, c_operate


def edge_reclassification_func(
    road_links: pd.DataFrame,
) -> pd.DataFrame:
    """Reclassify network edges to "M, A_dual, A_single, B"."""
    road_links["combined_label"] = "A_dual"
    road_links.loc[road_links.road_classification == "Motorway", "combined_label"] = "M"
    road_links.loc[road_links.road_classification == "B Road", "combined_label"] = "B"
    road_links.loc[
        (road_links.road_classification == "A Road")
        & (road_links.form_of_way == "Single Carriageway"),
        "combined_label",
    ] = "A_single"
    return road_links


def edge_initial_speed_func(
    road_links: pd.DataFrame,
    free_flow_speed_dict: Dict[str, float],
    urban_flow_speed_dict: Dict[str, float],
    min_flow_speed_dict: Dict[str, float],  # add a minimum speed cap
    max_flow_speed_dict: Dict[str, float] = None,
) -> Tuple[pd.DataFrame, Dict[str, float]]:
    """Calculate the initial vehicle speed for network edges.

    Parameters
    ----------
    road_links: pd.DataFrame
        network link features
    free_flow_speed_dict: Dict
        free-flow vehicle operating speed on roads: M, A(single/dual), B
    urban_flow_speed_dict: Dict
        set the maximum vehicle speed restrictions in urban areas
    min_flow_speed_dict: Dict
        minimum vehicle operating speeds
    max_flow_speed_dict: Dict
        maximum safe vehicel operatin speeds on flooded roads

    Returns
    -------
    road_links: pd.DataFrame
        with speed information
    initial_speed_dict: Dict
        initial vehicle operating speed of existing road links
    """

    assert "combined_label" in road_links.columns, "combined_label column not exists!"
    assert "urban" in road_links.columns, "urban column not exists!"

    if (
        "free_flow_speeds" not in road_links.columns
    ):  # add free-flow speeds if not exist
        road_links["free_flow_speeds"] = road_links.combined_label.map(
            free_flow_speed_dict
        )

    road_links.loc[road_links["urban"] == 1, "free_flow_speeds"] = road_links[
        "combined_label"
    ].map(
        urban_flow_speed_dict
    )  # urban speed restriction
    road_links["min_flow_speeds"] = road_links.combined_label.map(min_flow_speed_dict)
    road_links["initial_flow_speeds"] = road_links["free_flow_speeds"]
    if max_flow_speed_dict is not None:
        road_links["max_speeds"] = road_links["e_id"].map(max_flow_speed_dict)
        # if max < min: close the roads
        road_links.loc[
            road_links.max_speeds < road_links.min_flow_speeds, "initial_flow_speeds"
        ] = 0.0
        # if min < max < free
        road_links.loc[
            (road_links.max_speeds >= road_links.min_flow_speeds)
            & (road_links.max_speeds < road_links.free_flow_speeds),
            "initial_flow_speeds",
        ] = road_links.max_speeds
        # if max > free: free flow speeds (by default)
        # remove the closed/damaged roads
        road_links = road_links[road_links["initial_flow_speeds"] > 0]
        road_links.reset_index(drop=True, inplace=True)

    return road_links


def edge_init(
    road_links,
    capacity_plph_dict,
    free_flow_speed_dict,
    urban_flow_speed_dict,
    min_flow_speed_dict,
    max_flow_speed_dict,
):
    # reclassification
    road_links = edge_reclassification_func(road_links)
    road_links = edge_initial_speed_func(
        road_links,
        free_flow_speed_dict,
        urban_flow_speed_dict,
        min_flow_speed_dict,
        max_flow_speed_dict,
    )
    assert "combined_label" in road_links.columns, "combined_label column not exists!"
    assert (
        "initial_flow_speeds" in road_links.columns
    ), "initial_flow_speeds column not exists!"

    # initialise key variables
    road_links["acc_flow"] = 0.0
    road_links["acc_capacity"] = (
        road_links["combined_label"].map(capacity_plph_dict) * road_links["lanes"] * 24
    )
    road_links["acc_speed"] = road_links["initial_flow_speeds"]

    # remove invalid road links
    road_links = road_links[road_links.acc_capacity > 0.5].reset_index(drop=True)

    return road_links


def edge_init_copy(
    road_links: gpd.GeoDataFrame,
    initial_capacity_dict: Dict[str, float],
    free_flow_speed_dict: Dict[str, float],
    urban_flow_speed_dict: Dict[str, float],
    min_flow_speed_dict: Dict[str, float],
    max_flow_speed_dict: Dict[str, float],
) -> gpd.GeoDataFrame:
    """Network edges initialisation.

    Parameters
    ----------
    road_links: gpd.GeoDataFrame
    initial_capacity_dict: Dict
        The capacity of different types of road links.
    free_flow_speed_dict: Dict
        The free-flow edge speed of different types of road links.
    urban_flow_speed_dict: Dict
        The maximum vehicle operating speed restriction in urban areas.
    min_flow_speed_dict: Dict
        The minimum vehicle operating speeds.
    max_flow_speed_dict: Dict
        The maximum flow speed of the flooded road links.

    Returns
    -------
    road_links: pd.DataFrame
        with added attributes of initial edge flow, capacity, and speed.
    initial_speed_dict: Dict
        initial vehicle operating speed of existing road links.
    """
    # reclassify road links
    road_links = edge_reclassification_func(road_links)
    # initial edge flow speeds (mph)
    road_links, initial_speed_dict = edge_initial_speed_func(
        road_links,
        free_flow_speed_dict,
        urban_flow_speed_dict,
        min_flow_speed_dict,
        max_flow_speed_dict,
    )
    # key variables
    # edge flows (cars/day)
    road_links["acc_flow"] = 0.0
    # edge capacities (cars/day)
    # road_links["acc_capacity"] = road_links["combined_label"].map(initial_capacity_dict)

    road_links["acc_capacity"] = (
        road_links.combined_label.map(initial_capacity_dict) * road_links.lanes * 24
    )
    # average flow speeds (mph)
    road_links["acc_speed"] = road_links["initial_flow_speeds"]

    # remove edges with zero capacities
    road_links = road_links[road_links.acc_capacity > 0.5].reset_index(drop=True)
    return road_links, initial_speed_dict


def speed_flow_func(
    combined_label: str,
    total_flow: float,
    initial_flow_speed: float,
    min_flow_speed: float,
    flow_breakpoint_dict: Dict[str, float],
) -> float:
    """Create the speed-flow curves for different types of roads.

    Parameters
    ----------
    combined_label: str
        The type or road links.
    total_flow: float
        The number of vehicles on road links.
    initial_flow_speed: float
        The initial traffic speeds of road links.
    min_flow_speed: float
        The minimum traffic speeds of road links.
    flow_breakpoint_dict: dict
        The breakpoint flows after which traffic flows starts to decrease.

    Returns
    -------
    speed: float
        The "real-time" traffic speeds on road links.
    """

    vp = total_flow / 24
    if combined_label == "M" and vp > flow_breakpoint_dict["M"]:
        speed = initial_flow_speed - 0.033 * (vp - flow_breakpoint_dict["M"])
    elif combined_label == "A_single" and vp > flow_breakpoint_dict["A_single"]:
        speed = initial_flow_speed - 0.05 * (vp - flow_breakpoint_dict["A_single"])
    elif combined_label == "A_dual" and vp > flow_breakpoint_dict["A_dual"]:
        speed = initial_flow_speed - 0.033 * (vp - flow_breakpoint_dict["A_dual"])
    elif combined_label == "B" and vp > flow_breakpoint_dict["B"]:
        speed = initial_flow_speed - 0.05 * (vp - flow_breakpoint_dict["B"])
    else:
        speed = initial_flow_speed
    speed = max(speed, min_flow_speed)
    return speed


def create_igraph_network_copy(
    road_links: gpd.GeoDataFrame,
    road_nodes: gpd.GeoDataFrame,
) -> Tuple[
    igraph.Graph,
    Dict[str, float],
    Dict[str, float],
    Dict[str, float],
    Dict[str, float],
    pd.DataFrame,
]:
    """Create an undirected igraph network.

    Parameters
    ----------
    road_links: gpd.GeoDataFrame
    road_nodes: gpd.GeoDataFrame
    initialSpeeds: dict
        The free-flow speed of different types of road links.

    Returns
    -------
    igraph.Graph
        The road network.
    edge_cost_dict,
        Total travel cost of each edge.
    edge_timecost_dict,
        The time-equivalent cost of each edge.
    edge_operatecost_dict,
        The fuel cost of each edge.
    """
    nodeList = [(node.nd_id) for node in road_nodes.itertuples()]
    edgeNameList = road_links["e_id"].tolist()
    edgeList = list(zip(road_links.from_id, road_links.to_id))
    edgeLengthList = (
        road_links.geometry.length * cons.CONV_METER_TO_MILE
    ).tolist()  # mile
    edgeTollList = road_links.average_toll_cost.tolist()  # £
    edgeSpeedList = road_links.initial_flow_speeds.tolist()  # mph

    # travel time
    timeList = np.array(edgeLengthList) / np.array(edgeSpeedList)  # hour

    # total travel cost (£)
    vocList = np.vectorize(voc_func, otypes=None)(edgeSpeedList)  # £/km
    costList, timeCostList, operateCostList = np.vectorize(cost_func, otypes=None)(
        timeList, edgeLengthList, vocList, edgeTollList
    )
    weightList = costList.tolist()

    # Node/Egde-seq objects: indices and attributes
    test_net = igraph.Graph(directed=False)
    test_net.add_vertices(nodeList)
    test_net.add_edges(edgeList)
    test_net.es["e_id"] = edgeNameList
    test_net.es["weight"] = weightList

    # Cmponent costs (£)
    edge_cost_dict = dict(zip(edgeNameList, weightList))
    edge_timecost_dict = dict(zip(edgeNameList, timeCostList))
    edge_operatecost_dict = dict(zip(edgeNameList, operateCostList))
    edge_toll_dict = dict(zip(edgeNameList, edgeTollList))

    edge_compc_df = pd.DataFrame(
        {
            "e_id": edgeNameList,
            "edge_voc": operateCostList,
            "edge_vot": timeCostList,
            "edge_toll": edgeTollList,
        }
    )
    return (
        test_net,
        edge_cost_dict,
        edge_timecost_dict,
        edge_operatecost_dict,
        edge_toll_dict,
        edge_compc_df,
    )


def update_network_structure_copy(
    network: igraph.Graph,
    length_dict: Dict[str, float],
    speed_dict: Dict[str, float],
    toll_dict: Dict[str, float],
    temp_edge_flow: pd.DataFrame,
) -> Tuple[igraph.Graph, Dict[str, float], Dict[str, float], Dict[str, float]]:
    """Update the road network structure by removing the fully utilised edges and
    updating the weights of the remaining edges.

    Parameters
    ----------
    network: igraph.Graph
        A road network.
    length_dict: dict
        The length of road links.
    speed_dict:
        The average flow speed of road links.
    temp_edge_flow: pd.DataFrame
        A table that records edge flows.

    Returns
    -------
    network: igraph.Graph
        Th updated road network.
    edge_cost_dict: dict
        The updated travel cost of edges.
    edge_timecost_dict: dict
        The updated time-equivalent cost of edges.
    edge_operatecost_dict: dict
        The updated vehicle operating cost of edges.
    """
    zero_capacity_edges = set(
        temp_edge_flow.loc[temp_edge_flow["remaining_capacity"] < 0.5, "e_id"].tolist()
    )  # edge names
    net_edges = network.es["e_id"]
    idx_to_remove = [
        idx for idx, element in enumerate(net_edges) if element in zero_capacity_edges
    ]
    # drop fully utilised edges
    network.delete_edges(idx_to_remove)
    number_of_edges = len(list(network.es))
    print(f"The remaining number of edges in the network: {number_of_edges}")

    # update edge weights
    remaining_edges = network.es["e_id"]
    lengthList = list(
        map(length_dict.get, filter(length_dict.__contains__, remaining_edges))
    )
    speedList = list(
        map(speed_dict.get, filter(speed_dict.__contains__, remaining_edges))
    )
    timeList = np.where(
        np.array(speedList) != 0, np.array(lengthList) / np.array(speedList), np.nan
    )  # hour
    tollList = list(map(toll_dict.get, filter(toll_dict.__contains__, remaining_edges)))

    if np.isnan(timeList).any():
        idx_first_nan = np.where(np.isnan(timeList))[0][0]
        length_nan = lengthList[idx_first_nan]
        speed_nan = speedList[idx_first_nan]
        print("ERROR: Network contains congested edges.")
        print(f"The first nan item - length: {length_nan}")
        print(f"The first nan item - speed: {speed_nan}")
        exit()
    else:
        vocList = np.vectorize(voc_func, otypes=None)(speedList)
        costList, timeCostList, operateCostList = np.vectorize(cost_func, otypes=None)(
            timeList, lengthList, vocList, tollList
        )  # hour
        weightList = costList.tolist()  # £
        network.es["weight"] = weightList
        # estimate edge traveling cost (£)
        edge_cost_dict = dict(
            zip(
                network.es["e_id"],
                weightList,
            )
        )
        edge_timecost_dict = dict(zip(network.es["e_id"], timeCostList))
        edge_operatecost_dict = dict(zip(network.es["e_id"], operateCostList))
        edge_tollcost_dict = dict(zip(network.es["e_id"], tollList))

    edge_compc_df = pd.DataFrame(
        {
            "e_id": remaining_edges,
            "edge_voc": operateCostList,
            "edge_vot": timeCostList,
            "edge_toll": tollList,
        }
    )
    return (
        network,
        edge_cost_dict,
        edge_timecost_dict,
        edge_operatecost_dict,
        edge_tollcost_dict,
        edge_compc_df,
    )


def create_igraph_network(road_links):
    road_links["edge_length_mile"] = (
        road_links.geometry.length * cons.CONV_METER_TO_MILE
    )
    road_links["time_hr"] = 1.0 * road_links.edge_length_mile / road_links.acc_speed
    road_links["voc_per_km"] = np.vectorize(voc_func, otypes=None)(road_links.acc_speed)

    (
        road_links["weight"],
        road_links["time_cost"],
        road_links["operating_cost"],
    ) = np.vectorize(cost_func, otypes=None)(
        road_links["time_hr"],
        road_links["edge_length_mile"],
        road_links["voc_per_km"],
        road_links["average_toll_cost"],
    )
    graph_df = road_links[
        [
            "from_id",
            "to_id",
            "e_id",
            "weight",
            "time_cost",
            "operating_cost",
            "average_toll_cost",
        ]
    ]
    network = igraph.Graph.TupleList(
        graph_df.itertuples(index=False),
        edge_attrs=list(graph_df.columns)[2:],
        directed=False,
    )
    # drop cost-based columns
    road_links = road_links.iloc[:, :-6]

    return network, road_links


def update_network_structure(network, temp_edge_flow, road_links):
    # drop fully utilised edges from the network
    zero_capacity_edges = set(
        temp_edge_flow.loc[temp_edge_flow.remaining_capacity > 0.5, "e_id"].tolist()
    )
    edges_to_remove = [e.index for e in network.es if e["e_id"] in zero_capacity_edges]
    network.delete_edges(edges_to_remove)
    print(f"The remaining number of edges in the network: {len(list(network.es))}")

    # update edges' weights
    remaining_edges = network.es["e_id"]
    graph_df = road_links[road_links.e_id.isin(remaining_edges)][
        "from_id", "to_id", "e_id", "weight"
    ]
    network = igraph.Graph.TupleList(
        graph_df.itertuples(Index=False),
        edge_attrs=list(graph_df.columns)[2:],
        directed=False,
    )
    return network


def extract_od_pairs(
    od: pd.DataFrame,
) -> Tuple[List[str], Dict[str, List[str]], Dict[str, List[int]]]:
    """Prepare the OD matrix.

    Parameters
    ----------
    od: pd.DataFrame
        Table of origin-destination passenger flows.

    Returns
    -------
    list_of_origin_nodes: list
        A list of origin nodes.
    dict_of_destination_nodes: dict[str, list[str]]
        A dictionary recording a list of destination nodes for each origin node.
    dict_of_origin_supplies: dict[str, list[int]]
        A dictionary recording a list of flows for each origin-destination pair.
    """
    list_of_origin_nodes = []
    dict_of_destination_nodes: Dict[str, List[str]] = defaultdict(list)
    dict_of_origin_supplies: Dict[str, List[float]] = defaultdict(list)
    for row in od.itertuples():
        from_node = row.origin_node
        to_node = row.destination_node
        Count: float = row.Car21
        list_of_origin_nodes.append(from_node)  # [nd_id...]
        dict_of_destination_nodes[from_node].append(to_node)  # {nd_id: [nd_id...]}
        dict_of_origin_supplies[from_node].append(Count)  # {nd_id: [car21...]}

    # Extract identical origin nodes
    list_of_origin_nodes = list(set(list_of_origin_nodes))
    list_of_origin_nodes.sort()

    return (
        list_of_origin_nodes,
        dict_of_destination_nodes,
        dict_of_origin_supplies,
    )


def update_od_matrix(
    temp_flow_matrix,  # origin, destination, path, flow
    remain_od,
):
    mask = temp_flow_matrix["path"].apply(lambda x: len(x) == 0)
    isolated_flow_matrix = temp_flow_matrix[mask]
    print(f"Non_allocated_flow: {isolated_flow_matrix.flow.sum()}")
    temp_flow_matrix = temp_flow_matrix[~mask]
    remain_origins = temp_flow_matrix.origin.unique().tolist()
    remain_destinations = temp_flow_matrix.destination.unique().tolist()
    remain_od = remain_od[
        (
            remain_od.origin_node.isin(remain_origins)
            & (remain_od.destination_node.isin(remain_destinations))
        )
    ].reset_index(drop=True)

    return temp_flow_matrix, remain_od, isolated_flow_matrix


def update_od_matrix_copy(
    temp_flow_matrix: pd.DataFrame,
    supply_dict: Dict[str, List[float]],
    destination_dict: Dict[str, List[str]],
    isolated_flow_dict: Dict[Tuple[str, str], float],
) -> Tuple[
    pd.DataFrame,
    List[str],
    Dict[str, List[float]],
    Dict[str, List[str]],
]:
    """Update the OD matrix by removing unreachable desitinations from each origin;
    and origins with zero supplies.

    Parameters
    ----------
    temp_flow_matrix: pd.DataFrame
        A temporary flow matrix: [origins, destinations, paths, flows]
    supply_dict: dict
        The number of outbound trips from each origin.
    destination_dict: dict
        A list of destinations attached to each origin.
    isolated_flow_dict: dict
        The number of isolated trips between each OD pair.

    Returns
    -------
    temp_flow_matrix: pd.DataFrame
    new_list_of_origins: list
    new_supply_dict: dict
    new_destination: dict
    """
    # drop the OD trips with no accessible route ("path = []")
    # drop destinations with no accessible route from each origin
    temp_df = temp_flow_matrix[temp_flow_matrix["path"].apply(lambda x: len(x) == 0)]
    print(f"Non_allocated_flow: {temp_df.flow.sum()}")
    for row in temp_df.itertuples():
        origin_temp = row.origin
        destination_temp = row.destination
        flow_temp = row.flow
        isolated_flow_dict[(origin_temp, destination_temp)] += flow_temp
        idx_temp = destination_dict[origin_temp].index(destination_temp)
        destination_dict[origin_temp].remove(destination_temp)
        del supply_dict[origin_temp][idx_temp]

    # drop origins of which all trips have been sent to the network
    new_supply_dict = {}
    new_destination_dict = {}
    new_list_of_origins = []
    for origin, list_of_counts in supply_dict.items():
        tt_supply = sum(list_of_counts)
        if tt_supply > 0:
            new_list_of_origins.append(origin)
            new_counts = [od_flow for od_flow in list_of_counts if od_flow != 0]
            new_supply_dict[origin] = new_counts
            new_destination_dict[origin] = [
                dest
                for idx, dest in enumerate(destination_dict[origin])
                if list_of_counts[idx] != 0
            ]
    temp_flow_matrix = temp_flow_matrix[
        temp_flow_matrix["path"].apply(lambda x: len(x) != 0)
    ]
    return (
        temp_flow_matrix,
        new_list_of_origins,
        new_supply_dict,
        new_destination_dict,
    )


def find_least_cost_path(
    params: Tuple,
) -> Tuple[int, List[str], List[int], List[float]]:
    """Find the least-cost path for each OD trip.

    Parameters:
    -----------
    params: Tuple
        The first element: the origin node (index).
        The second element: a list of destination nodes (indexes).
        The third element: a list of outbound trips from origin to its connected destinations.

    Returns:
    --------
        idx_of_origin_node: int
            Same as input.
        list_of_idx_destination_nodes: list
            Same as input.
        paths: list
            The least-cost paths.
        flows: list
            Same as input.
    """
    origin_node, destination_nodes, flows = params
    paths = shared_network.get_shortest_paths(
        v=origin_node,
        to=destination_nodes,
        weights="weight",
        mode="out",
        output="epath",
    )  # paths: o - d(s)
    edge_paths = []
    operating_costs = []
    time_costs = []
    toll_costs = []
    for path in paths:  # path: o - d
        edge_path = []
        operating_cost = []
        time_cost = []
        toll_cost = []
        for p in path:  # p: each line segment
            edge_path.append(shared_network.es[p]["e_id"])
            operating_cost.append(shared_network.es[p]["operating_cost"])
            time_cost.append(shared_network.es[p]["time_cost"])
            toll_cost.append(shared_network.es[p]["average_toll_cost"])
        edge_paths.append(edge_path)  # a list of lists
        operating_costs.append(sum(operating_cost))  # a list of values
        time_costs.append(sum(time_cost))  # a list of values
        toll_costs.append(sum(toll_cost))  # a list of values

    return (
        origin_node,
        destination_nodes,
        edge_paths,
        flows,
        operating_costs,
        time_costs,
        toll_costs,
    )


def compute_edge_costs(
    # edge_weight_df,
    path: List[int],
) -> Tuple[float, float, float]:
    """Calculate the total travel cost for the path

    Parameters
    ----------
    path: List
        A list of edge indexes that define the path.

    Returns
    -------
    od_voc: float
        Vehicle operating costs of each trip.
    od_vot: float
        Value of time of each trip.
    od_toll: float
        Toll costs of each trip.
    """
    od_voc = edge_weight_df.loc[edge_weight_df["e_id"].isin(path), "voc"].sum()
    od_vot = edge_weight_df.loc[edge_weight_df["e_id"].isin(path), "time_cost"].sum()
    od_toll = edge_weight_df.loc[
        edge_weight_df["e_id"].isin(path), "average_toll_cost"
    ].sum()
    return (od_voc, od_vot, od_toll)


def clip_to_zero(
    arr: np.ndarray,
) -> np.ndarray:
    """Convert flows less than 0.5 to 0"""
    return np.where(arr >= 0.5, arr, 0)


def worker_init_path(
    shared_network_pkl: bytes,
) -> None:
    """Worker initialisation in multiprocesses to create a shared network
    that could be used across different workers.

    Parameters
    ----------
    shared_network_pkl: bytes
        The pickled file of the igraph network.

    Returns
    -------
    None.
    """
    global shared_network
    shared_network = pickle.loads(shared_network_pkl)
    return None


def worker_init_edge(
    shared_network_pkl: bytes,
    shared_weight_pkl: bytes,
) -> None:
    """Worker initialisation in multiprocesses to create a shared network
    that could be used across different workers.

    Parameters
    ----------
    shared_network_pkl: bytes
        The pickled file of the igraph network.
    shared_weight_pkl: bytes
        The pickled flle of a dictionary of network edge weights.
    Returns
    -------
    None.
    """
    # print(os.getpid())
    global shared_network
    shared_network = pickle.loads(shared_network_pkl)
    global edge_weight_df
    edge_weight_df = pickle.loads(shared_weight_pkl)
    return None


def network_flow_model_copy(
    road_links: gpd.GeoDataFrame,
    road_nodes: gpd.GeoDataFrame,
    list_of_origins: List[str],
    supply_dict: Dict[str, List[float]],
    destination_dict: Dict[str, List[str]],
    free_flow_speed_dict: Dict[str, float],
    flow_breakpoint_dict: Dict[str, float],
    flow_capacity_dict: Dict[str, float],
    min_speed_cap: Dict[str, float],
    urban_speed_cap: Dict[str, float],
    max_flow_speed_dict=None,
) -> Tuple[pd.DataFrame, pd.DataFrame, Dict[Tuple[str, str], float]]:
    """Model the passenger flows on the road network.

    Parameters
    ----------
    road_links: gpd.GeoDataFrame
    road_nodes: gpd.GeoDataFrame
    list_of_origins: list
        A list of unique origin nodes of OD flows.
    supply_dict: dict
        The number of outbound trips of individual origins.
    destination_dict: dict
        A list of destinations attached to individual origins.
    free_flow_speed_dict: dict
        The free-flow speed of different types of road links.
    flow_breakpoint_dict: dict
        The breakpoint flow of different types of road links,
        beyond which the flow speeds starts to decrease according to the remaining road capacities.
    flow_capacity_dict: dict
        The capacity of different types of road links.
    max_flow_speed_dict: dict
        The maximum vehicle speed of different flooded road links.
    min_speed_cap: dict
        The restriction on the lowest flow rate.
    urban_speed_cap: dict
        The restriction on the maximum flow rate in urban areas.
    max_flow_speed_dict: Dict
        The maximum vehicle operating speeds.

    Returns
    -------
    road_links: pd.DataFrame
        The roak link features with simulating results of edge flows.
    isolated_flow_dict: dict
        The isolated trips between each OD pair.
    odpfc: pd.DataFrame
        The full od outputs: origins, destinations, paths, flows, costs.
    """
    # initialise road links by adding columns: initial_flow_speeds,
    # acc-flow, acc-capacity, acc-speed
    road_links, initial_speed_dict = edge_init_copy(
        road_links,
        flow_capacity_dict,
        free_flow_speed_dict,
        urban_speed_cap,
        min_speed_cap,
        max_flow_speed_dict,
    )
    assert "min_flow_speeds" in road_links.columns, "min_flow_speeds column not exists!"
    assert (
        "initial_flow_speeds" in road_links.columns
    ), "initial_flow_speeds column not exists!"
    assert "acc_flow" in road_links.columns, "acc_flow column not exists!"
    assert "acc_capacity" in road_links.columns, "acc_capacity column not exists!"
    assert "acc_speed" in road_links.columns, "acc_speed column not exists!"

    # network creation (igraph)
    (
        network,
        edge_cost_dict,
        edge_timeC_dict,
        edge_operateC_dict,
        edge_toll_dict,
        edge_compc_df,
    ) = create_igraph_network_copy(
        road_links, road_nodes
    )  # this returns a network and edge weights dict(e_id, edge_weight)
    partial_speed_flow_func = partial(
        speed_flow_func,
        flow_breakpoint_dict=flow_breakpoint_dict,
    )

    # record total cost of travelling: weight * flow
    total_cost = 0
    time_equiv_cost = 0
    operating_cost = 0
    toll_cost = 0

    total_remain = sum(sum(values) for values in supply_dict.values())
    print(f"The initial total supply is {total_remain}")
    number_of_edges = len(list(network.es))
    print(f"The initial number of edges in the network: {number_of_edges}")
    print(f"The initial number of origins: {len(list_of_origins)}")
    number_of_destinations = sum(len(value) for value in destination_dict.values())
    print(f"The initial number of destinations: {number_of_destinations}")

    # road link properties
    edge_cbtype_dict = road_links.set_index("e_id")["combined_label"].to_dict()
    edge_length_dict = (
        road_links.set_index("e_id")["geometry"].length * cons.CONV_METER_TO_MILE
    ).to_dict()
    acc_flow_dict = road_links.set_index("e_id")["acc_flow"].to_dict()
    acc_capacity_dict = road_links.set_index("e_id")["acc_capacity"].to_dict()
    acc_speed_dict = road_links.set_index("e_id")["acc_speed"].to_dict()

    # starts
    iter_flag = 1
    isolated_flow_dict = defaultdict(float)
    odpfc = pd.DataFrame(
        columns=[
            "origin",
            "destination",
            "path",
            "flow",
            "unit_od_voc",
            "unit_od_vot",
            "unit_od_toll",
        ]
    )
    while total_remain > 0:
        print(f"No.{iter_flag} iteration starts:")
        # dump the network and edge weight for shared use in multiprocessing
        shared_network_pkl = pickle.dumps(network)
        shared_weight_pkl = pickle.dumps(edge_compc_df)

        # find the least-cost path for each OD trip
        list_of_spath = []
        args = []
        for i in range(len(list_of_origins)):
            name_of_origin_node = list_of_origins[i]
            list_of_name_destination_node = destination_dict[
                name_of_origin_node
            ]  # a list of destination nodes
            list_of_flows = supply_dict[name_of_origin_node]
            args.append(
                (
                    name_of_origin_node,
                    list_of_name_destination_node,
                    list_of_flows,
                )
            )
        st = time.time()
        with Pool(
            processes=1,
            initializer=worker_init_path,
            initargs=(shared_network_pkl,),
        ) as pool:
            list_of_spath = pool.map(find_least_cost_path, args)
            # [origin(name), destinations(name), path(idx), flow(int)]
        print(f"The least-cost path flow allocation time: {time.time() - st}.")

        temp_flow_matrix = pd.DataFrame(
            list_of_spath,
            columns=[
                "origin",
                "destination",
                "path",
                "flow",
            ],
        ).explode(["destination", "path", "flow"])

        # method1: compute cost matrix for od trips
        st = time.time()
        args = []
        args = [row.path for row in temp_flow_matrix.itertuples()]
        with Pool(
            processes=1,
            initializer=worker_init_edge,
            initargs=(shared_network_pkl, shared_weight_pkl),
        ) as pool:
            temp_flow_matrix[["unit_od_voc", "unit_od_vot", "unit_od_toll"]] = pool.map(
                compute_edge_costs, args
            )
        print(f"The computational time for OD costs: {time.time() - st}.")

        """
        # method2: compute cost matrix for od trips
        tempFunc = partial(compute_edge_costs, edge_weight_df=edge_compc_df)
        temp_flow_matrix[["unit_od_voc", "unit_od_vot", "unit_od_toll"]] = (
            temp_flow_matrix["path"].apply(lambda x: pd.Series(tempFunc(path=x)))
        )
        """

        # save the mid-outputs: origin, destination, path,
        odpfc = pd.concat([odpfc, temp_flow_matrix], axis=0, ignore_index=True)
        odpfc.path = odpfc.path.apply(tuple)
        odpfc = odpfc.groupby(["origin", "destination", "path"], as_index=False).agg(
            {
                "flow": "sum",
                "unit_od_voc": "first",  # vehicle operational cost (per trip)
                "unit_od_vot": "first",  # value of time (per trip)
                "unit_od_toll": "first",  # toll cost (per trip)
            }
        )

        # calculate the non-allocated flows and remaining flows
        (
            temp_flow_matrix,
            list_of_origins,
            supply_dict,
            destination_dict,
        ) = update_od_matrix_copy(
            temp_flow_matrix, supply_dict, destination_dict, isolated_flow_dict
        )
        number_of_destinations = sum(len(value) for value in destination_dict.values())
        print(f"The remaining number of origins: {len(list_of_origins)}")
        print(f"The remaining number of destinations: {number_of_destinations}")

        total_remain = sum(sum(values) for values in supply_dict.values())
        if total_remain == 0:
            print("Iteration stops: there is no remaining flows!")
            break

        # calculate edge flows
        temp_edge_flow = get_flow_on_edges(temp_flow_matrix, "e_id", "path", "flow")

        # add/update edge attributes
        temp_edge_flow["combined_label"] = temp_edge_flow["e_id"].map(edge_cbtype_dict)
        temp_edge_flow["initial_flow_speeds"] = temp_edge_flow["e_id"].map(
            initial_speed_dict
        )
        temp_edge_flow["min_flow_speeds"] = temp_edge_flow["combined_label"].map(
            min_speed_cap
        )
        temp_edge_flow["temp_acc_flow"] = temp_edge_flow["e_id"].map(
            acc_flow_dict
        )  # flow
        temp_edge_flow["temp_acc_capacity"] = temp_edge_flow["e_id"].map(
            acc_capacity_dict
        )  # capacity
        temp_edge_flow["est_overflow"] = (
            temp_edge_flow["flow"] - temp_edge_flow["temp_acc_capacity"]
        )  # estimated overflow: positive -> has overflow
        max_overflow = temp_edge_flow["est_overflow"].max()
        print(f"The maximum amount of edge overflow: {max_overflow}")

        if max_overflow <= 0:
            # add/update edge key variables: flow/speed/capacity
            temp_edge_flow["total_flow"] = (
                temp_edge_flow["flow"] + temp_edge_flow["temp_acc_flow"]
            )
            temp_edge_flow["speed"] = np.vectorize(partial_speed_flow_func)(
                temp_edge_flow["combined_label"],
                temp_edge_flow["total_flow"],
                temp_edge_flow["initial_flow_speeds"],
                temp_edge_flow["min_flow_speeds"],
            )
            temp_edge_flow["remaining_capacity"] = (
                temp_edge_flow["temp_acc_capacity"] - temp_edge_flow["flow"]
            )
            # update dicts
            # dynamic edge flows
            temp_dict = temp_edge_flow.set_index("e_id")["total_flow"].to_dict()
            acc_flow_dict.update(
                {key: temp_dict[key] for key in acc_flow_dict.keys() & temp_dict.keys()}
            )
            # dynamic edge flow speeds
            temp_dict = temp_edge_flow.set_index("e_id")["speed"].to_dict()
            acc_speed_dict.update(
                {
                    key: temp_dict[key]
                    for key in acc_speed_dict.keys() & temp_dict.keys()
                }
            )
            # dynamic edge capacities
            temp_dict = temp_edge_flow.set_index("e_id")["remaining_capacity"].to_dict()
            acc_capacity_dict.update(
                {
                    key: temp_dict[key]
                    for key in acc_capacity_dict.keys() & temp_dict.keys()
                }
            )
            # update edge travel costs
            temp_cost = (
                temp_edge_flow["e_id"].map(edge_cost_dict) * temp_edge_flow["flow"]
            )
            total_cost += temp_cost.sum()
            temp_cost = (
                temp_edge_flow["e_id"].map(edge_timeC_dict) * temp_edge_flow["flow"]
            )
            time_equiv_cost += temp_cost.sum()
            temp_cost = (
                temp_edge_flow["e_id"].map(edge_operateC_dict) * temp_edge_flow["flow"]
            )
            operating_cost += temp_cost.sum()
            temp_cost = (
                temp_edge_flow["e_id"].map(edge_toll_dict) * temp_edge_flow["flow"]
            )
            toll_cost += temp_cost.sum()

            print("Iteration stops: there is no edge overflow!")
            break

        # calculate the ratio of flow adjustment (0 < r < 1)
        temp_edge_flow["r"] = np.where(
            temp_edge_flow["flow"] != 0,
            temp_edge_flow["temp_acc_capacity"] / temp_edge_flow["flow"],
            np.nan,
        )
        r = temp_edge_flow.r.min()
        if r < 0:
            print("Error: r < 0")
            break
        if r == 0:
            print("Error: existing network has zero-capacity links!")
            break
        if r >= 1:
            print("Error: r >= 1")
            break
        print(f"r = {r}")

        # add/update edge key variables: flows/speeds/capacities
        temp_edge_flow["adjusted_flow"] = temp_edge_flow["flow"] * r
        temp_edge_flow["total_flow"] = (
            temp_edge_flow.temp_acc_flow + temp_edge_flow.adjusted_flow
        )

        temp_edge_flow["speed"] = np.vectorize(partial_speed_flow_func)(
            temp_edge_flow["combined_label"],
            temp_edge_flow["total_flow"],
            temp_edge_flow["initial_flow_speeds"],
            temp_edge_flow["min_flow_speeds"],
        )

        temp_edge_flow["remaining_capacity"] = (
            temp_edge_flow.temp_acc_capacity - temp_edge_flow.adjusted_flow
        )
        temp_edge_flow.loc[
            temp_edge_flow.remaining_capacity < 0.5, "remaining_capacity"
        ] = 0.0

        # update dicts
        # dynamic edge flows
        temp_dict = temp_edge_flow.set_index("e_id")["total_flow"].to_dict()
        acc_flow_dict.update(
            {key: temp_dict[key] for key in acc_flow_dict.keys() & temp_dict.keys()}
        )
        # dynamic edge flow speeds
        temp_dict = temp_edge_flow.set_index("e_id")["speed"].to_dict()
        acc_speed_dict.update(
            {key: temp_dict[key] for key in acc_speed_dict.keys() & temp_dict.keys()}
        )
        # dynamic edge capacities
        temp_dict = temp_edge_flow.set_index("e_id")["remaining_capacity"].to_dict()
        acc_capacity_dict.update(
            {key: temp_dict[key] for key in acc_capacity_dict.keys() & temp_dict.keys()}
        )
        # if remaining supply < 0.5 -> 0
        supply_dict = {
            k: clip_to_zero(np.array(v) * (1 - r)).tolist()
            for k, v in supply_dict.items()
        }
        total_remain = sum(sum(values) for values in supply_dict.values())
        print(f"The total remaining supply (after flow adjustment) is: {total_remain}")

        # update edge travel costs
        temp_cost = temp_edge_flow["e_id"].map(edge_cost_dict) * temp_edge_flow["flow"]
        total_cost += temp_cost.sum()
        temp_cost = temp_edge_flow["e_id"].map(edge_timeC_dict) * temp_edge_flow["flow"]
        time_equiv_cost += temp_cost.sum()
        temp_cost = (
            temp_edge_flow["e_id"].map(edge_operateC_dict) * temp_edge_flow["flow"]
        )
        operating_cost += temp_cost.sum()
        temp_cost = temp_edge_flow["e_id"].map(edge_toll_dict) * temp_edge_flow["flow"]
        toll_cost += temp_cost.sum()

        # update network structure (nodes and edges)
        (
            network,
            edge_cost_dict,
            edge_timeC_dict,
            edge_operateC_dict,
            edge_toll_dict,
            edge_compc_df,
        ) = update_network_structure_copy(
            network,
            edge_length_dict,
            acc_speed_dict,
            edge_toll_dict,
            temp_edge_flow,
        )

        iter_flag += 1

    # update the road links attributes
    road_links.acc_speed = road_links.e_id.map(acc_speed_dict)
    road_links.acc_flow = road_links.e_id.map(acc_flow_dict)
    road_links.acc_capacity = road_links.e_id.map(acc_capacity_dict)
    road_links.acc_flow = road_links.acc_flow.astype(int)
    road_links.acc_capacity = road_links.acc_capacity.astype(int)

    print("The flow simulation is completed!")
    print(f"total travel cost is (£): {total_cost}")
    print(f"total time-equiv cost is (£): {time_equiv_cost}")
    print(f"total operating cost is (£): {operating_cost}")
    print(f"total toll cost is (£): {toll_cost}")

    return road_links, isolated_flow_dict, odpfc


def network_flow_model(
    road_links,
    network,
    remain_od,
    flow_breakpoint_dict,
):
    partial_speed_flow_func = partial(
        speed_flow_func,
        flow_breakpoint_dict=flow_breakpoint_dict,
    )
<<<<<<< HEAD
=======

    total_cost = 0
    time_equiv_cost = 0
    operating_cost = 0
    toll_cost = 0
    odpfc = []
    isolation = []

>>>>>>> 2cc13d4d
    total_remain = remain_od.Car21.sum()
    print(f"The initial supply is {total_remain}")
    number_of_edges = len(list(network.es))
    print(f"The initial number of edges in the network: {number_of_edges}")
    number_of_origins = remain_od.origin_node.unique().shape[0]
    print(f"The initial number of origins: {number_of_origins}")
    number_of_destinations = remain_od.destination_node.unique().shape[0]
    print(f"The initial number of destinations: {number_of_destinations}")

    # starts
<<<<<<< HEAD
    total_cost = 0
    time_equiv_cost = 0
    operating_cost = 0
    toll_cost = 0
    odpfc = []
    isolation = []
=======
    iter_flag = 1
    # isolated_flow_dict = defaultdict(float)
    # odpfc = pd.DataFrame(
    #     columns=[
    #         "origin",
    #         "destination",
    #         "path",
    #         "flow",
    #         "unit_od_voc",
    #         "unit_od_vot",
    #         "unit_od_toll",
    #     ]
    # )
    # isolation = pd.DataFrame(columns=["origin", "destination", "flow"])
>>>>>>> 2cc13d4d

    iter_flag = 1
    while total_remain > 0:
        graph_nodes = [x["name"] for x in network.vs]
        isolation.append(
            remain_od[
                ~(
                    (remain_od["origin_node"].isin(graph_nodes))
                    & (remain_od["destination_node"].isin(graph_nodes))
                )
            ]
        )
        remain_od = remain_od[
            (remain_od["origin_node"].isin(graph_nodes))
            & (remain_od["destination_node"].isin(graph_nodes))
        ]
        print(f"No.{iter_flag} iteration starts:")
        # dump the network and edge weight for shared use in multiprocessing
        if len(remain_od.index) <= 0:
            break
        shared_network_pkl = pickle.dumps(network)
<<<<<<< HEAD
=======
        # shared_weight_pkl = pickle.dumps(road_links)
>>>>>>> 2cc13d4d

        # find the least-cost path for each OD trip
        list_of_spath = []
        args = []
<<<<<<< HEAD
        list_of_origin_nodes = list(set(remain_od["origin_node"].tolist()))
        for origin_node in list_of_origin_nodes:
            destination_nodes = remain_od.loc[
                remain_od["origin_node"] == origin_node, "destination_node"
            ].tolist()
            flows = remain_od.loc[
                remain_od["origin_node"] == origin_node, "Car21"
            ].tolist()
            args.append((origin_node, destination_nodes, flows))
=======

        list_of_origin_nodes = list(set(remain_od["origin_node"].values.tolist()))
        remain_od = remain_od.set_index("origin_node")
        for origin in list_of_origin_nodes:
            destinations = remain_od.loc[[origin], "destination_node"].values.tolist()
            flows = remain_od.loc[remain_od.origin_node == origin, "Car21"].tolist()
            args.appped((origin, destinations, flows))
        remain_od = remain_od.reset_index()
        # for row in remain_od.itertuples():
        #     origin = row.origin_node
        #     destination_nodes = remain_od.loc[
        #         remain_od.origin_node == origin, "destination_node"
        #     ].tolist()
        #     flows = remain_od.loc[remain_od.origin_node == origin, "Car21"].tolist()
        #     args.append((origin, destination_nodes, flows))
>>>>>>> 2cc13d4d

        st = time.time()
        with Pool(
            processes=20,
            initializer=worker_init_path,
            initargs=(shared_network_pkl,),
        ) as pool:
            list_of_spath = pool.map(find_least_cost_path, args)
            # [origin(name), destinations(name), path(idx), flow(int)]
        print(f"The least-cost path flow allocation time: {time.time() - st}.")

        temp_flow_matrix = pd.DataFrame(
            list_of_spath,
            columns=[
                "origin_node",
                "destination_node",
                "path",
                "unit_od_voc",
                "unit_od_vot",
                "unit_od_toll",
                "flow",
                "operating_cost_per_flow",
                "time_cost_per_flow",
                "toll_cost_per_flow",
            ],
        ).explode(
            [
<<<<<<< HEAD
                "destination",
                "path",
                "flow",
                "operating_cost_per_flow",
                "time_cost_per_flow",
                "toll_cost_per_flow",
            ]
        )

        # save the mid-outputs: origin, destination, path,
        odpfc.extend(temp_flow_matrix.to_numpy().tolist())
=======
                "destination_node",
                "path",
                "unit_od_voc",
                "unit_od_vot",
                "unit_od_toll",
                "flow",
            ]
        )

        # temp_flow_matrix = pd.DataFrame(
        #     list_of_spath,
        #     columns=[
        #         "origin",
        #         "destination",
        #         "path",
        #         "flow",
        #     ],
        # ).explode(["destination", "path", "flow"])

        # Compute cost matrix for od trips
        # st = time.time()
        # args = []
        # args = [row.path for row in temp_flow_matrix.itertuples()]
        # with Pool(
        #     processes=1,
        #     initializer=worker_init_edge,
        #     initargs=(shared_network_pkl, shared_weight_pkl),
        # ) as pool:
        #     temp_flow_matrix[["unit_od_voc", "unit_od_vot", "unit_od_toll"]] = pool.map(
        #         compute_edge_costs, args
        #     )
        # print(f"The computational time for OD costs: {time.time() - st}.")

        # save the mid-outputs: origin, destination, path,
        # odpfc = pd.concat([odpfc, temp_flow_matrix], axis=0, ignore_index=True)
        # odpfc.path = odpfc.path.apply(tuple)
        # odpfc = odpfc.groupby(["origin", "destination", "path"], as_index=False).agg(
        #     {
        #         "flow": "sum",
        #         "unit_od_voc": "first",  # vehicle operational cost (per trip)
        #         "unit_od_vot": "first",  # value of time (per trip)
        #         "unit_od_toll": "first",  # toll cost (per trip)
        #     }
        # )
>>>>>>> 2cc13d4d

        # calculate the non-allocated flows and remaining flows
        (
            temp_flow_matrix,
            remain_od,
            isolated_flow_matrix,
        ) = update_od_matrix(temp_flow_matrix, remain_od)

        # update the isolated flows
<<<<<<< HEAD
        isolation.extend(isolated_flow_matrix.to_numpy().tolist())
=======
        # isolation = (
        #     pd.concat(
        #         [isolation, isolated_flow_matrix[["origin", "destination", "flow"]]]
        #     )
        #     .groupby(by=["origin", "destination"])
        #     .agg({"flow": sum})
        # )
        odpfc.append(remain_od)
        isolation.appennd(isolated_flow_matrix)
>>>>>>> 2cc13d4d

        # calculate the remaining flows
        number_of_origins = remain_od.origin_node.unique().shape[0]
        number_of_destinations = remain_od.destination_node.unique().shape[0]
        print(f"The remaining number of origins: {number_of_origins}")
        print(f"The remaining number of destinations: {number_of_destinations}")
        total_remain = remain_od.Car21.sum()

        if total_remain == 0:
            print("Iteration stops: there is no remaining flows!")
            break

        # calculate edge flows: e_id, flow
        temp_edge_flow = get_flow_on_edges(
            temp_flow_matrix,
            "e_id",
            "path",
            "flow",
        )

        # add/update edge attributes
        temp_edge_flow = temp_edge_flow.merge(
            road_links[
                [
                    "e_id",
                    "combined_label",
                    "min_flow_speeds",
                    "initial_flow_speeds",
                    "acc_flow",
                    "acc_capacity",
                    "acc_speed",
                ]
            ],
            on="e_id",
            how="left",
        )

        temp_edge_flow["est_overflow"] = (
            temp_edge_flow["flow"] - temp_edge_flow["acc_capacity"]
        )  # estimated overflow: positive -> has overflow
        max_overflow = temp_edge_flow["est_overflow"].max()
        print(f"The maximum amount of edge overflow: {max_overflow}")

        if max_overflow <= 0:
            # add/update edge key variables: flow/speed/capacity
            temp_edge_flow["acc_flow"] = (
                temp_edge_flow["flow"] + temp_edge_flow["acc_flow"]
            )
            temp_edge_flow["acc_capacity"] = (
                temp_edge_flow["acc_capacity"] - temp_edge_flow["flow"]
            )
            temp_edge_flow["acc_speed"] = np.vectorize(partial_speed_flow_func)(
                temp_edge_flow["combined_label"],
                temp_edge_flow["acc_flow"],
                temp_edge_flow["initial_flow_speeds"],
                temp_edge_flow["min_flow_speeds"],
            )

            # update road_links (flows, capacities, and speeds) based on temp_edge_flow
            road_links = road_links.set_index("e_id")
            road_links.update(
                temp_edge_flow.set_index("e_id")[
                    ["acc_flow", "acc_capacity", "acc_speed"]
                ]
            )
            road_links = road_links.reset_index()

            # update travel costs: based on temp_flow_matrix
            # operating costs
            temp_cost = (
                temp_flow_matrix.operating_cost_per_flow * temp_flow_matrix.flow
            ).sum()
            operating_cost += temp_cost
            # time costs
            temp_cost = (
                temp_flow_matrix.time_cost_per_flow * temp_flow_matrix.flow
            ).sum()
            time_equiv_cost += temp_cost
            # toll costs
            temp_cost = (
                temp_flow_matrix.toll_cost_per_flow * temp_flow_matrix.flow
            ).sum()
            toll_cost += temp_cost
            # total cost
            total_cost += time_equiv_cost + operating_cost + toll_cost

            print("Iteration stops: there is no edge overflow!")
            break

        # calculate the ratio of flow adjustment (0 < r < 1)
        temp_edge_flow["r"] = np.where(
            temp_edge_flow["flow"] != 0,
            temp_edge_flow["temp_acc_capacity"] / temp_edge_flow["flow"],
            np.nan,
        )
        r = temp_edge_flow.r.min()
        if r < 0:
            print("Error: r < 0")
            break
        if r == 0:
            print("Error: existing network has zero-capacity links!")
            break
        if r >= 1:
            print("Error: r >= 1")
            break
        print(f"r = {r}")

        # add/update edge key variables: flows/speeds/capacities
        temp_edge_flow["adjusted_flow"] = temp_edge_flow["flow"] * r
        temp_edge_flow["total_flow"] = (
            temp_edge_flow.temp_acc_flow + temp_edge_flow.adjusted_flow
        )

        temp_edge_flow["speed"] = np.vectorize(partial_speed_flow_func)(
            temp_edge_flow["combined_label"],
            temp_edge_flow["total_flow"],
            temp_edge_flow["initial_flow_speeds"],
            temp_edge_flow["min_flow_speeds"],
        )

        temp_edge_flow["remaining_capacity"] = (
            temp_edge_flow.temp_acc_capacity - temp_edge_flow.adjusted_flow
        )
        temp_edge_flow.loc[
            temp_edge_flow.remaining_capacity < 0.5, "remaining_capacity"
        ] = 0.0

        # update road links (flows, capacities, speeds) based on temp_edge_flow
        road_links = road_links.set_index("e_id")
        road_links.update(
            temp_edge_flow.set_index("e_id")[["acc_flow", "acc_capacity", "acc_speed"]]
        )
        road_links = road_links.reset_index()

        # update travel costs based on temp_flow_matrix
        # operating costs
        temp_cost = (
            temp_flow_matrix.operating_cost_per_flow * temp_flow_matrix.flow * r
        ).sum()
        operating_cost += temp_cost
        # time costs
        temp_cost = (
            temp_flow_matrix.time_cost_per_flow * temp_flow_matrix.flow * r
        ).sum()
        time_equiv_cost += temp_cost
        # toll costs
        temp_cost = (
            temp_flow_matrix.toll_cost_per_flow * temp_flow_matrix.flow * r
        ).sum()
        toll_cost += temp_cost
        # total cost
        total_cost += time_equiv_cost + operating_cost + toll_cost

        # if remaining supply < 0.5 -> 0
        remain_od.loc[remain_od.Car21 < 0.5, "Car21"] = 0
        total_remain = remain_od.Car21.sum()
        print(f"The total remaining supply (after flow adjustment) is: {total_remain}")

        iter_flag += 1

    # update the road links attributes
    road_links.acc_flow = road_links.acc_flow.astype(int)
    road_links.acc_capacity = road_links.acc_capacity.astype(int)

    print("The flow simulation is completed!")
    print(f"total travel cost is (£): {total_cost}")
    print(f"total time-equiv cost is (£): {time_equiv_cost}")
    print(f"total operating cost is (£): {operating_cost}")
    print(f"total toll cost is (£): {toll_cost}")

    return road_links, isolation, odpfc<|MERGE_RESOLUTION|>--- conflicted
+++ resolved
@@ -1364,17 +1364,6 @@
         speed_flow_func,
         flow_breakpoint_dict=flow_breakpoint_dict,
     )
-<<<<<<< HEAD
-=======
-
-    total_cost = 0
-    time_equiv_cost = 0
-    operating_cost = 0
-    toll_cost = 0
-    odpfc = []
-    isolation = []
-
->>>>>>> 2cc13d4d
     total_remain = remain_od.Car21.sum()
     print(f"The initial supply is {total_remain}")
     number_of_edges = len(list(network.es))
@@ -1385,29 +1374,12 @@
     print(f"The initial number of destinations: {number_of_destinations}")
 
     # starts
-<<<<<<< HEAD
     total_cost = 0
     time_equiv_cost = 0
     operating_cost = 0
     toll_cost = 0
     odpfc = []
     isolation = []
-=======
-    iter_flag = 1
-    # isolated_flow_dict = defaultdict(float)
-    # odpfc = pd.DataFrame(
-    #     columns=[
-    #         "origin",
-    #         "destination",
-    #         "path",
-    #         "flow",
-    #         "unit_od_voc",
-    #         "unit_od_vot",
-    #         "unit_od_toll",
-    #     ]
-    # )
-    # isolation = pd.DataFrame(columns=["origin", "destination", "flow"])
->>>>>>> 2cc13d4d
 
     iter_flag = 1
     while total_remain > 0:
@@ -1425,19 +1397,15 @@
             & (remain_od["destination_node"].isin(graph_nodes))
         ]
         print(f"No.{iter_flag} iteration starts:")
+
         # dump the network and edge weight for shared use in multiprocessing
         if len(remain_od.index) <= 0:
             break
         shared_network_pkl = pickle.dumps(network)
-<<<<<<< HEAD
-=======
-        # shared_weight_pkl = pickle.dumps(road_links)
->>>>>>> 2cc13d4d
 
         # find the least-cost path for each OD trip
         list_of_spath = []
         args = []
-<<<<<<< HEAD
         list_of_origin_nodes = list(set(remain_od["origin_node"].tolist()))
         for origin_node in list_of_origin_nodes:
             destination_nodes = remain_od.loc[
@@ -1447,27 +1415,10 @@
                 remain_od["origin_node"] == origin_node, "Car21"
             ].tolist()
             args.append((origin_node, destination_nodes, flows))
-=======
-
-        list_of_origin_nodes = list(set(remain_od["origin_node"].values.tolist()))
-        remain_od = remain_od.set_index("origin_node")
-        for origin in list_of_origin_nodes:
-            destinations = remain_od.loc[[origin], "destination_node"].values.tolist()
-            flows = remain_od.loc[remain_od.origin_node == origin, "Car21"].tolist()
-            args.appped((origin, destinations, flows))
-        remain_od = remain_od.reset_index()
-        # for row in remain_od.itertuples():
-        #     origin = row.origin_node
-        #     destination_nodes = remain_od.loc[
-        #         remain_od.origin_node == origin, "destination_node"
-        #     ].tolist()
-        #     flows = remain_od.loc[remain_od.origin_node == origin, "Car21"].tolist()
-        #     args.append((origin, destination_nodes, flows))
->>>>>>> 2cc13d4d
 
         st = time.time()
         with Pool(
-            processes=20,
+            processes=1,
             initializer=worker_init_path,
             initargs=(shared_network_pkl,),
         ) as pool:
@@ -1478,12 +1429,9 @@
         temp_flow_matrix = pd.DataFrame(
             list_of_spath,
             columns=[
-                "origin_node",
-                "destination_node",
+                "origin",
+                "destination",
                 "path",
-                "unit_od_voc",
-                "unit_od_vot",
-                "unit_od_toll",
                 "flow",
                 "operating_cost_per_flow",
                 "time_cost_per_flow",
@@ -1491,7 +1439,6 @@
             ],
         ).explode(
             [
-<<<<<<< HEAD
                 "destination",
                 "path",
                 "flow",
@@ -1503,52 +1450,6 @@
 
         # save the mid-outputs: origin, destination, path,
         odpfc.extend(temp_flow_matrix.to_numpy().tolist())
-=======
-                "destination_node",
-                "path",
-                "unit_od_voc",
-                "unit_od_vot",
-                "unit_od_toll",
-                "flow",
-            ]
-        )
-
-        # temp_flow_matrix = pd.DataFrame(
-        #     list_of_spath,
-        #     columns=[
-        #         "origin",
-        #         "destination",
-        #         "path",
-        #         "flow",
-        #     ],
-        # ).explode(["destination", "path", "flow"])
-
-        # Compute cost matrix for od trips
-        # st = time.time()
-        # args = []
-        # args = [row.path for row in temp_flow_matrix.itertuples()]
-        # with Pool(
-        #     processes=1,
-        #     initializer=worker_init_edge,
-        #     initargs=(shared_network_pkl, shared_weight_pkl),
-        # ) as pool:
-        #     temp_flow_matrix[["unit_od_voc", "unit_od_vot", "unit_od_toll"]] = pool.map(
-        #         compute_edge_costs, args
-        #     )
-        # print(f"The computational time for OD costs: {time.time() - st}.")
-
-        # save the mid-outputs: origin, destination, path,
-        # odpfc = pd.concat([odpfc, temp_flow_matrix], axis=0, ignore_index=True)
-        # odpfc.path = odpfc.path.apply(tuple)
-        # odpfc = odpfc.groupby(["origin", "destination", "path"], as_index=False).agg(
-        #     {
-        #         "flow": "sum",
-        #         "unit_od_voc": "first",  # vehicle operational cost (per trip)
-        #         "unit_od_vot": "first",  # value of time (per trip)
-        #         "unit_od_toll": "first",  # toll cost (per trip)
-        #     }
-        # )
->>>>>>> 2cc13d4d
 
         # calculate the non-allocated flows and remaining flows
         (
@@ -1558,19 +1459,7 @@
         ) = update_od_matrix(temp_flow_matrix, remain_od)
 
         # update the isolated flows
-<<<<<<< HEAD
         isolation.extend(isolated_flow_matrix.to_numpy().tolist())
-=======
-        # isolation = (
-        #     pd.concat(
-        #         [isolation, isolated_flow_matrix[["origin", "destination", "flow"]]]
-        #     )
-        #     .groupby(by=["origin", "destination"])
-        #     .agg({"flow": sum})
-        # )
-        odpfc.append(remain_od)
-        isolation.appennd(isolated_flow_matrix)
->>>>>>> 2cc13d4d
 
         # calculate the remaining flows
         number_of_origins = remain_od.origin_node.unique().shape[0]
